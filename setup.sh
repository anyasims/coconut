--- conflicted
+++ resolved
@@ -44,12 +44,7 @@
 # CUDA_VISIBLE_DEVICES=0,1,2,3 torchrun --nnodes 1 --nproc_per_node 4 run.py args/gsm_coconut.yaml # coconut
 # CUDA_VISIBLE_DEVICES=0,1,2,3 torchrun --nnodes 1 --nproc_per_node 4 run.py args/gsm_coconut_eval.yaml # eval
 ### ProsQA
-<<<<<<< HEAD
-# CUDA_VISIBLE_DEVICES=4,5,6,7 torchrun --nnodes 1 --nproc_per_node 4 run.py args/prosqa_coconut.yaml
-# CUDA_VISIBLE_DEVICES=0,1,2,3 torchrun --nnodes 1 --nproc_per_node 4 run.py args/prosqa_coconut.yaml
-=======
 # MASTER_PORT=29501 CUDA_VISIBLE_DEVICES=4,5,6,7 torchrun --nnodes 1 --nproc_per_node 4 run.py args/prosqa_coconut.yaml
 
 
-# python -c "import socket; s = socket.socket(socket.AF_INET, socket.SOCK_STREAM); print(s.connect_ex(('127.0.0.1', 29501)))" # "111" means error i.e. not in use, i.e. free. "0" means in use. Torch's default port is 29500.
->>>>>>> 5f8a0a39
+# python -c "import socket; s = socket.socket(socket.AF_INET, socket.SOCK_STREAM); print(s.connect_ex(('127.0.0.1', 29501)))" # "111" means error i.e. not in use, i.e. free. "0" means in use. Torch's default port is 29500.