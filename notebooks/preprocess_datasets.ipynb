--- conflicted
+++ resolved
@@ -29,7 +29,6 @@
      "name": "stderr",
      "output_type": "stream",
      "text": [
-<<<<<<< HEAD
       "Map: 100%|██████████| 7273/7273 [00:00<00:00, 16090.84 examples/s]\n",
       "Map: 100%|██████████| 200/200 [00:00<00:00, 10715.20 examples/s]\n",
       "Map: 100%|██████████| 1319/1319 [00:00<00:00, 12812.36 examples/s]\n",
@@ -46,32 +45,6 @@
       "Saving the dataset (1/1 shards): 100%|██████████| 520/520 [00:00<00:00, 86057.37 examples/s]\n",
       "Map: 100%|██████████| 1218/1218 [00:00<00:00, 14488.26 examples/s]\n",
       "Saving the dataset (1/1 shards): 100%|██████████| 1218/1218 [00:00<00:00, 56952.76 examples/s]\n"
-=======
-      "Generating train split: 100%|██████████| 7273/7273 [00:00<00:00, 216082.09 examples/s]\n",
-      "Generating validation split: 100%|██████████| 200/200 [00:00<00:00, 67432.54 examples/s]\n",
-      "Generating test split: 100%|██████████| 1319/1319 [00:00<00:00, 175422.11 examples/s]\n",
-      "Map: 100%|██████████| 7273/7273 [00:00<00:00, 36397.79 examples/s]\n",
-      "Map: 100%|██████████| 200/200 [00:00<00:00, 29378.05 examples/s]\n",
-      "Map: 100%|██████████| 1319/1319 [00:00<00:00, 39394.21 examples/s]\n",
-      "Saving the dataset (1/1 shards): 100%|██████████| 7273/7273 [00:00<00:00, 1280492.51 examples/s]\n",
-      "Saving the dataset (1/1 shards): 100%|██████████| 200/200 [00:00<00:00, 98480.96 examples/s] \n",
-      "Saving the dataset (1/1 shards): 100%|██████████| 1319/1319 [00:00<00:00, 517616.67 examples/s]\n",
-      "Generating test split: 100%|██████████| 1000/1000 [00:00<00:00, 280668.09 examples/s]\n",
-      "Map: 100%|██████████| 1000/1000 [00:00<00:00, 18409.15 examples/s]\n",
-      "Saving the dataset (1/1 shards): 100%|██████████| 1000/1000 [00:00<00:00, 261278.51 examples/s]\n",
-      "Generating train split: 100%|██████████| 1089/1089 [00:00<00:00, 221266.15 examples/s]\n",
-      "Generating validation split: 100%|██████████| 1040/1040 [00:00<00:00, 234016.96 examples/s]\n",
-      "Generating test split: 100%|██████████| 520/520 [00:00<00:00, 192909.79 examples/s]\n",
-      "Map: 100%|██████████| 1089/1089 [00:00<00:00, 19345.95 examples/s]\n",
-      "Map: 100%|██████████| 1040/1040 [00:00<00:00, 33396.70 examples/s]\n",
-      "Map: 100%|██████████| 520/520 [00:00<00:00, 31599.17 examples/s]\n",
-      "Saving the dataset (1/1 shards): 100%|██████████| 1089/1089 [00:00<00:00, 423710.30 examples/s]\n",
-      "Saving the dataset (1/1 shards): 100%|██████████| 1040/1040 [00:00<00:00, 444792.10 examples/s]\n",
-      "Saving the dataset (1/1 shards): 100%|██████████| 520/520 [00:00<00:00, 248579.68 examples/s]\n",
-      "Generating test split: 100%|██████████| 1218/1218 [00:00<00:00, 189006.71 examples/s]\n",
-      "Map: 100%|██████████| 1218/1218 [00:00<00:00, 18496.71 examples/s]\n",
-      "Saving the dataset (1/1 shards): 100%|██████████| 1218/1218 [00:00<00:00, 492496.12 examples/s]\n"
->>>>>>> 54757844
      ]
     }
    ],
@@ -149,11 +122,7 @@
   },
   {
    "cell_type": "code",
-<<<<<<< HEAD
    "execution_count": 5,
-=======
-   "execution_count": 4,
->>>>>>> 54757844
    "metadata": {},
    "outputs": [
     {
@@ -162,11 +131,7 @@
        "0"
       ]
      },
-<<<<<<< HEAD
      "execution_count": 5,
-=======
-     "execution_count": 4,
->>>>>>> 54757844
      "metadata": {},
      "output_type": "execute_result"
     }
